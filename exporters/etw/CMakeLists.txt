<<<<<<< HEAD
include_directories(include)
=======
include_directories(include
                    ${CMAKE_SOURCE_DIR}/third_party/nlohmann-json/include)
>>>>>>> 9475c164

if(BUILD_TESTING)
  add_executable(etw_provider_test test/etw_provider_test.cc)
  add_executable(etw_tracer_test test/etw_tracer_test.cc)

  target_link_libraries(etw_provider_test ${GTEST_BOTH_LIBRARIES}
                        ${CMAKE_THREAD_LIBS_INIT})

  target_link_libraries(etw_tracer_test ${GTEST_BOTH_LIBRARIES}
                        ${CMAKE_THREAD_LIBS_INIT})

  gtest_add_tests(TARGET etw_provider_test TEST_PREFIX exporter. TEST_LIST
                  etw_provider_test)
  gtest_add_tests(TARGET etw_tracer_test TEST_PREFIX exporter. TEST_LIST
                  etw_tracer_test)
endif() # BUILD_TESTING<|MERGE_RESOLUTION|>--- conflicted
+++ resolved
@@ -1,9 +1,5 @@
-<<<<<<< HEAD
-include_directories(include)
-=======
 include_directories(include
                     ${CMAKE_SOURCE_DIR}/third_party/nlohmann-json/include)
->>>>>>> 9475c164
 
 if(BUILD_TESTING)
   add_executable(etw_provider_test test/etw_provider_test.cc)
