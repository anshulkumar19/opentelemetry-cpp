--- conflicted
+++ resolved
@@ -24,14 +24,8 @@
        const trace_api::SpanContextKeyValueIterable &links,
        const trace_api::StartSpanOptions &options,
        const trace_api::SpanContext &parent_span_context,
-<<<<<<< HEAD
-       const SpanLimits &span_limits,
-       const nostd::shared_ptr<opentelemetry::trace::TraceState> trace_state =
-           trace_api::TraceState::GetDefault(),
-       const bool sampled = false) noexcept;
-=======
-       std::unique_ptr<trace_api::SpanContext> span_context) noexcept;
->>>>>>> f793e6e4
+       std::unique_ptr<trace_api::SpanContext> span_context,
+       const SpanLimits &span_limits) noexcept;
 
   ~Span() override;
 
