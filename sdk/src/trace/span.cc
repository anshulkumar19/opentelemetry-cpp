// Copyright The OpenTelemetry Authors
// SPDX-License-Identifier: Apache-2.0

#include "src/trace/span.h"
#include "src/common/random.h"

#include "opentelemetry/context/runtime_context.h"
#include "opentelemetry/trace/trace_flags.h"
#include "opentelemetry/version.h"

OPENTELEMETRY_BEGIN_NAMESPACE
namespace sdk
{
namespace trace
{

using opentelemetry::common::SteadyTimestamp;
using opentelemetry::common::SystemTimestamp;

namespace
{
SystemTimestamp NowOr(const SystemTimestamp &system)
{
  if (system == SystemTimestamp())
  {
    return SystemTimestamp(std::chrono::system_clock::now());
  }
  else
  {
    return system;
  }
}

SteadyTimestamp NowOr(const SteadyTimestamp &steady)
{
  if (steady == SteadyTimestamp())
  {
    return SteadyTimestamp(std::chrono::steady_clock::now());
  }
  else
  {
    return steady;
  }
}
}  // namespace

Span::Span(std::shared_ptr<Tracer> &&tracer,
           nostd::string_view name,
           const opentelemetry::common::KeyValueIterable &attributes,
           const trace_api::SpanContextKeyValueIterable &links,
           const trace_api::StartSpanOptions &options,
           const trace_api::SpanContext &parent_span_context,
<<<<<<< HEAD
           const SpanLimits &span_limits,
           const nostd::shared_ptr<opentelemetry::trace::TraceState> trace_state,
           const bool sampled) noexcept
=======
           std::unique_ptr<trace_api::SpanContext> span_context) noexcept
>>>>>>> f793e6e4
    : tracer_{std::move(tracer)},
      recordable_{tracer_->GetProcessor().MakeRecordable()},
      start_steady_time{options.start_steady_time},
      span_context_(std::move(span_context)),
      has_ended_{false}
{
  if (recordable_ == nullptr)
  {
    return;
  }
  recordable_->SetName(name);
  recordable_->SetInstrumentationLibrary(tracer_->GetInstrumentationLibrary());
  recordable_->SetIdentity(*span_context_, parent_span_context.IsValid()
                                               ? parent_span_context.span_id()
                                               : trace_api::SpanId());

  attributes.ForEachKeyValue(
      [&](nostd::string_view key, opentelemetry::common::AttributeValue value) noexcept {
        recordable_->SetAttribute(key, value);
        return true;
      });

  links.ForEachKeyValue([&](opentelemetry::trace::SpanContext span_context,
                            const opentelemetry::common::KeyValueIterable &attributes) {
    recordable_->AddLink(span_context, attributes);
    return true;
  });

  recordable_->SetSpanKind(options.kind);
  recordable_->SetStartTime(NowOr(options.start_system_time));
  start_steady_time = NowOr(options.start_steady_time);
  recordable_->SetResource(tracer_->GetResource());
  tracer_->GetProcessor().OnStart(*recordable_, parent_span_context);
}

Span::~Span()
{
  End();
}

void Span::SetAttribute(nostd::string_view key,
                        const opentelemetry::common::AttributeValue &value) noexcept
{
  std::lock_guard<std::mutex> lock_guard{mu_};

  recordable_->SetAttribute(key, value);
}

void Span::AddEvent(nostd::string_view name) noexcept
{
  std::lock_guard<std::mutex> lock_guard{mu_};
  if (recordable_ == nullptr)
  {
    return;
  }
  recordable_->AddEvent(name);
}

void Span::AddEvent(nostd::string_view name, SystemTimestamp timestamp) noexcept
{
  std::lock_guard<std::mutex> lock_guard{mu_};
  if (recordable_ == nullptr)
  {
    return;
  }
  recordable_->AddEvent(name, timestamp);
}

void Span::AddEvent(nostd::string_view name,
                    SystemTimestamp timestamp,
                    const opentelemetry::common::KeyValueIterable &attributes) noexcept
{
  std::lock_guard<std::mutex> lock_guard{mu_};
  if (recordable_ == nullptr)
  {
    return;
  }
  recordable_->AddEvent(name, timestamp, attributes);
}

void Span::SetStatus(opentelemetry::trace::StatusCode code, nostd::string_view description) noexcept
{
  std::lock_guard<std::mutex> lock_guard{mu_};
  if (recordable_ == nullptr)
  {
    return;
  }
  recordable_->SetStatus(code, description);
}

void Span::UpdateName(nostd::string_view name) noexcept
{
  std::lock_guard<std::mutex> lock_guard{mu_};
  if (recordable_ == nullptr)
  {
    return;
  }
  recordable_->SetName(name);
}

void Span::End(const trace_api::EndSpanOptions &options) noexcept
{
  std::lock_guard<std::mutex> lock_guard{mu_};

  if (has_ended_ == true)
  {
    return;
  }
  has_ended_ = true;

  if (recordable_ == nullptr)
  {
    return;
  }

  auto end_steady_time = NowOr(options.end_steady_time);
  recordable_->SetDuration(std::chrono::steady_clock::time_point(end_steady_time) -
                           std::chrono::steady_clock::time_point(start_steady_time));

  tracer_->GetProcessor().OnEnd(std::move(recordable_));
  recordable_.reset();
}

bool Span::IsRecording() const noexcept
{
  std::lock_guard<std::mutex> lock_guard{mu_};
  return recordable_ != nullptr;
}
}  // namespace trace
}  // namespace sdk
OPENTELEMETRY_END_NAMESPACE<|MERGE_RESOLUTION|>--- conflicted
+++ resolved
@@ -50,13 +50,8 @@
            const trace_api::SpanContextKeyValueIterable &links,
            const trace_api::StartSpanOptions &options,
            const trace_api::SpanContext &parent_span_context,
-<<<<<<< HEAD
-           const SpanLimits &span_limits,
-           const nostd::shared_ptr<opentelemetry::trace::TraceState> trace_state,
-           const bool sampled) noexcept
-=======
-           std::unique_ptr<trace_api::SpanContext> span_context) noexcept
->>>>>>> f793e6e4
+           std::unique_ptr<trace_api::SpanContext> span_context,
+           const SpanLimits &span_limits) noexcept
     : tracer_{std::move(tracer)},
       recordable_{tracer_->GetProcessor().MakeRecordable()},
       start_steady_time{options.start_steady_time},
